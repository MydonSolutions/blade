--- conflicted
+++ resolved
@@ -91,12 +91,8 @@
         this->config.arrayReferencePosition.LON,
         this->config.arrayReferencePosition.LAT,
         this->config.arrayReferencePosition.ALT,
-<<<<<<< HEAD
         this->input.blockJulianDate[0],
         this->input.blockDut1[0],
-=======
-        this->input.frameJulianDate[0],
-        this->input.frameDut1[0],
         &astrom);
 
     //  Convert Boresight RA & Declination to Hour Angle & Declination.
@@ -104,7 +100,6 @@
         this->config.boresightCoordinate.RA,
         this->config.boresightCoordinate.DEC,
         &astrom, 
->>>>>>> 4664e547
         &boresight_ha_dec.HA,
         &boresight_ha_dec.DEC);
 
@@ -120,16 +115,8 @@
         boresight_ha_dec.HA,
         boresight_ha_dec.DEC,
         this->config.arrayReferencePosition.LON,
-<<<<<<< HEAD
-        this->config.arrayReferencePosition.LAT, 
-        this->config.arrayReferencePosition.ALT,
-        this->input.blockJulianDate[0],
-        this->input.blockDut1[0],
-        &astrom);
-=======
         boresightDelay.data()
     );
->>>>>>> 4664e547
 
     for (U64 b = 0; b < this->config.numberOfBeams; b++) {
         //  Copy Reference Position (XYZ) to Source Position (UVW).
